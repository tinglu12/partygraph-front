"use client";
import { useState } from "react";
import { generateEdgesFromConnections } from "@/lib/sampleData";
import { sampleEvents } from "@/constants/sampleEvents";
import { EventDetails } from "./EventDetails";
import { FilterBar } from "./FilterBar";
import { useGraph } from "../hooks/useGraph";
import { X, Pin, RotateCcw } from "lucide-react";
import { safeName } from "@/lib/utils";
import { GraphData } from "@/types/EventGraph";

import { EventNode } from "@/types/EventGraph";
interface GraphProps {
  data?: GraphData;
  events?: EventNode[];
  edges?: Array<{
    source: string;
    target: string;
    label: string;
  }>;
}

export const Graph = ({
  data,
}: // events = sampleEvents,
// edges = generateEdgesFromConnections(sampleEvents),
GraphProps) => {

  const {
    containerRef,
    selectedEvent,
    filteredEvents,
    filteredEdges,
    allTags,
    handleSearch,
    handleCategoryChange,
    setSelectedEvent,
<<<<<<< HEAD
  } = useGraph({data});
=======
    resetView
  } = useGraph({ data, events, edges });
>>>>>>> 90d8cdf9

  const [pinnedEvents, setPinnedEvents] = useState<EventNode[]>([]);
  const [activeTab, setActiveTab] = useState<string | null>(null);

  // Handle pinning an event
  const handlePinEvent = (event: EventNode) => {
    if (!pinnedEvents.find((e) => e.id === event.id)) {
      setPinnedEvents((prev) => [...prev, event]);
      setActiveTab(event.id);
    }
  };

  // Handle unpinning an event
  const handleUnpinEvent = (eventId: string) => {
    setPinnedEvents((prev) => prev.filter((e) => e.id !== eventId));
    if (activeTab === eventId) {
      const remaining = pinnedEvents.filter((e) => e.id !== eventId);
      setActiveTab(
        remaining.length > 0 ? remaining[remaining.length - 1].id : null
      );
    }
  };

  // Get the currently displayed event (either selected or active pinned)
  const displayedEvent = activeTab
    ? pinnedEvents.find((e) => e.id === activeTab)
    : selectedEvent;

  const isPinned = displayedEvent
    ? pinnedEvents.some((e) => e.id === displayedEvent.id)
    : false;

  return (
    <div className="flex flex-col h-full">

      <div className="flex-1 relative h-[calc(100%-48px)]">
        <div
          ref={containerRef}
          className="absolute inset-0 rounded-lg border bg-card h-full w-full"
        />

        {/* Reset View Button */}
        <button
          onClick={resetView}
          className="absolute top-4 right-4 z-30 p-2 bg-white/10 hover:bg-white/20 backdrop-blur-sm border border-white/20 hover:border-white/40 rounded-lg text-gray-300 hover:text-white transition-all duration-200 shadow-lg"
          title="Reset view to show all nodes"
        >
          <RotateCcw className="w-4 h-4" />
        </button>

        {/* Tab Navigation for Pinned Events */}
        {pinnedEvents.length > 0 && (
          <div className="absolute top-0 left-0 w-[400px] z-40 bg-gradient-to-r from-slate-900/90 via-purple-900/80 to-slate-900/90 backdrop-blur-xl border-r border-white/20 rounded-tl-lg">
            <div className="flex items-center gap-1 p-2 overflow-x-auto">
              <div className="flex items-center gap-1 mr-2 text-xs text-gray-400">
                <Pin className="w-3 h-3" />
                <span>Pinned:</span>
              </div>
              {pinnedEvents.map((event) => (
                <div key={event.id} className="flex items-center">
                  <button
                    onClick={() => setActiveTab(event.id)}
                    className={`px-3 py-1.5 rounded-lg text-xs font-medium transition-all duration-200 whitespace-nowrap ${
                      activeTab === event.id
                        ? "bg-purple-600/40 text-white border border-purple-400/50"
                        : "bg-white/10 text-gray-300 hover:bg-white/20 hover:text-white border border-white/20"
                    }`}
                  >
                    {event.title.length > 20
                      ? `${event.title.slice(0, 20)}...`
                      : event.title}
                  </button>
                  <button
                    onClick={() => handleUnpinEvent(event.id)}
                    className="ml-1 p-1 rounded-full bg-white/10 hover:bg-red-500/30 text-gray-400 hover:text-red-300 transition-all duration-200"
                  >
                    <X className="w-3 h-3" />
                  </button>
                </div>
              ))}
            </div>
          </div>
        )}

        {/* Event Details Panel */}
        {(selectedEvent || activeTab) && displayedEvent && (
          <div
            className={`absolute left-0 h-full w-[400px] z-50 ${
              pinnedEvents.length > 0 ? "top-[2.875rem]" : "top-0"
            }`}
          >
            <EventDetails
              event={displayedEvent}
              onClose={() => {
                if (activeTab) {
                  setActiveTab(null);
                } else {
                  setSelectedEvent(null);
                }
              }}
              onPin={handlePinEvent}
              isPinned={isPinned}
              hasTabNavigation={pinnedEvents.length > 0}
            />
          </div>
        )}
      </div>
    </div>
  );
};<|MERGE_RESOLUTION|>--- conflicted
+++ resolved
@@ -35,12 +35,8 @@
     handleSearch,
     handleCategoryChange,
     setSelectedEvent,
-<<<<<<< HEAD
   } = useGraph({data});
-=======
-    resetView
-  } = useGraph({ data, events, edges });
->>>>>>> 90d8cdf9
+
 
   const [pinnedEvents, setPinnedEvents] = useState<EventNode[]>([]);
   const [activeTab, setActiveTab] = useState<string | null>(null);
