--- conflicted
+++ resolved
@@ -77,13 +77,14 @@
 
 export const generateEdgesFromConnections = (nodes: EventNode[]) => {
   const edges: Array<{ source: string; target: string; label: string }> = [];
-<<<<<<< HEAD
+  const nodeIds = new Set(nodes.map((node) => node.id));
 
   nodes.forEach((node) => {
     if (node.connections) {
       node.connections.forEach((targetId) => {
-        // Only create edge if it doesn't already exist
+        // Only create edge if target node exists and edge doesn't already exist
         if (
+          nodeIds.has(targetId) &&
           !edges.some(
             (edge) =>
               (edge.source === node.id && edge.target === targetId) ||
@@ -93,23 +94,7 @@
           edges.push({
             source: node.id,
             target: targetId,
-            label: "Connected",
-=======
-  const nodeIds = new Set(nodes.map(node => node.id));
-  
-  nodes.forEach(node => {
-    if (node.connections) {
-      node.connections.forEach(targetId => {
-        // Only create edge if target node exists and edge doesn't already exist
-        if (nodeIds.has(targetId) && !edges.some(edge => 
-          (edge.source === node.id && edge.target === targetId) ||
-          (edge.source === targetId && edge.target === node.id)
-        )) {
-          edges.push({
-            source: node.id,
-            target: targetId,
-            label: ''
->>>>>>> ecca1b8f
+            label: "",
           });
         }
       });
